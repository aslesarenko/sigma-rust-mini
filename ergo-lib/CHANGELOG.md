# Change Log
All notable changes to this project will be documented in this file.

The format is based on [Keep a Changelog](http://keepachangelog.com/)
and this project adheres to [Semantic Versioning](http://semver.org/).

<!-- next-header -->
## [Unreleased] - ReleaseDate
<<<<<<< HEAD

### Added 
- AND, OR conjecture support in sigma protocol [#226](https://github.com/ergoplatform/sigma-rust/pull/226);
=======
## [0.13.1] - 2021-05-28

### Fixed 
- Fix VQL encoding/decoding for signed ints in ranges i32::MIN..-1073741825 and 1073741824..i32::MAX [#263](https://github.com/ergoplatform/sigma-rust/pull/263);

## [0.13.0] - 2021-05-26

### Added 
- add `ErgoTree::template_bytes` [#274](https://github.com/ergoplatform/sigma-rust/pull/274);

### Changed 
- encode/decode `UnsignedTransaction` without `id` and using `ErgoBoxCandidate` for `outputs` instead of `ErgoBox` [#275](https://github.com/ergoplatform/sigma-rust/pull/275); 
>>>>>>> 77ac37ac

## [0.12.0] - 2021-05-20

### Added 
- add `Transaction::outputs()` returning `ErgoBoxes` [#267](https://github.com/ergoplatform/sigma-rust/pull/267);

### Changed 
- rename  `Transaction::outputs()` and `UnsignedTransaction::outputs()` to `output_candidates()` in WASM (both return `ErgoBoxCandidates`) [#267](https://github.com/ergoplatform/sigma-rust/pull/267);

### Fixed 
- fix input box lookup on tx signing[#268](https://github.com/ergoplatform/sigma-rust/pull/268);

## [0.11.0] - 2021-05-19

### Added 
- `ByteArrayToLong` `ByteArrayToBigInt` `LongToByteArray` IR nodes [#244](https://github.com/ergoplatform/sigma-rust/pull/244);
- `ErgoTree::constants_len`, `get_constant`, `set_constant` API for accessing the constants list in `ErgoTree` [#261](https://github.com/ergoplatform/sigma-rust/issues/261);

## [0.10.0] - 2021-04-22

### Added 
- Add MinerPubKey and Global as global variables [#232](https://github.com/ergoplatform/sigma-rust/pull/232);
- Implement parser and evaluator for DH tuple [#233](https://github.com/ergoplatform/sigma-rust/pull/233);
- Add method descriptions for SContext (serialization) [#235](https://github.com/ergoplatform/sigma-rust/pull/235)
- Implement GetVar [#236](https://github.com/ergoplatform/sigma-rust/pull/236)
- Implement Atleast IR node (serialization) [#237](https://github.com/ergoplatform/sigma-rust/pull/237)
- Implementation of Deserialize{Context,Register} (serialization) [#239](https://github.com/ergoplatform/sigma-rust/pull/239)
- WASM: fix DataInput construction, ErgoStateContext construction from parsed JSON block headers [#238](https://github.com/ergoplatform/sigma-rust/pull/238) 

### Changed 
- Explicitly handle errors in SMethod::from_ids & and PropertyCall deserialization [#231](https://github.com/ergoplatform/sigma-rust/pull/231);
- Fix flatmap method & GET_VAR opcode [#234](https://github.com/ergoplatform/sigma-rust/pull/234);

## [0.9.0] - 2021-04-09

### Added 
- `Coll.indexOf`, `flatMap`, `forall` IR nodes (evaluation, serialization) [#220](https://github.com/ergoplatform/sigma-rust/pull/220);
- Complete types serialization implementation [#223](https://github.com/ergoplatform/sigma-rust/pull/223);
- `Tuple` constructor evaluation and serialization [#223](https://github.com/ergoplatform/sigma-rust/pull/223);
- Type unification (`SMethod` specialization) [#225](https://github.com/ergoplatform/sigma-rust/pull/226);
- `SigmaAnd`, `SigmaOr` serialization [#225](https://github.com/ergoplatform/sigma-rust/pull/226);
- `Contract::ergo_tree()` in WASM API;
- `decodePoint` IR node (evaluation and serialization) [#227](https://github.com/ergoplatform/sigma-rust/pull/227);

## [0.8.0] - 2021-03-22

### Added 
- `proveDlog`, `box.creationInfo`, `Box.id`, `Coll.exists`, `SigmaProp.propBytes`, `Option.isDefined`, `Option.getOrElse` IR nodes (evaluation, serialization) [#209](https://github.com/ergoplatform/sigma-rust/pull/209);
- `Box.R0..R3` register access [#213](https://github.com/ergoplatform/sigma-rust/pull/213);
- `-` negation for numeric types evaluation and serialization [#214](https://github.com/ergoplatform/sigma-rust/pull/214);
- BigInt values support, arithmetic operations (`+, -, *, /`), `-` negation, `Upcast` [#216](https://github.com/ergoplatform/sigma-rust/pull/216);

## [0.7.0] - 2021-03-03

### Added 
- ErgoScript compiler pipeline draft (`ergoscript-compiler` crate) and added a feature(default) "compiler" in `ergo-lib` with compiler exposed via `Contract::compile(source)`;
- `ErgoTree:to_base16_bytes()` returns Base16-encoded serialized bytes;


### Changed
- Extract Ergotree IR with serialization from `ergo-lib` crate into `ergotree-ir` crate;
- Extract ErgoTree IR interpreter from `ergo-lib` crate into `ergotree-interpreter` crate;


## [0.5.1] - 2021-02-17

### Added 
- Explorer v1 API support for box register parsing [#197](https://github.com/ergoplatform/sigma-rust/pull/197);

## [0.5.0] - 2021-02-04

### Added 
- `CalcBlake2b256` IR node evaluation and serialization [#179](https://github.com/ergoplatform/sigma-rust/pull/179);
- Arith ops (`+, -, *, /`) IR node evaluation and serialization [#181](https://github.com/ergoplatform/sigma-rust/pull/181);
- Comparison ops (`>, >=, <, <=`) IR node evaluation and serialization [#182](https://github.com/ergoplatform/sigma-rust/pull/182);
- `AND`, `Collection` (collection declaration), `BinAnd` IR nodes evaluation and serialization [#183](https://github.com/ergoplatform/sigma-rust/pull/183);
- `Or`, `BinOr` IR nodes evaluation and serialization [#184](https://github.com/ergoplatform/sigma-rust/pull/184);
- `LogicalNot` IR nodes evaluation and serialization [#185](https://github.com/ergoplatform/sigma-rust/pull/185);
- `Map`, `Filter` IR nodes evaluation and serialization [#186](https://github.com/ergoplatform/sigma-rust/pull/186);
- `BoolToSigmaProp`, `If`, `Min`, `Max` IR nodes evaluation and serialization [#187](https://github.com/ergoplatform/sigma-rust/pull/187);
- `ByIndex`, `Box.tokens` IR nodes evaluation and serialization [#188](https://github.com/ergoplatform/sigma-rust/pull/188);

## [0.4.4] - 2021-01-20

### Added 
- `BlockValue`, `ValDef`, `ValUse`, `FuncValue`, `Apply` IR nodes evaluation and serialization [#171](https://github.com/ergoplatform/sigma-rust/pull/171);
- `SimpleBoxSelector`: sort inputs by target tokens and skip inputs that does not have target tokens [#175](https://github.com/ergoplatform/sigma-rust/pull/175);
- `Fold`(collection), `ExtractAmount`(`Box.value`), `SelectField`(tuple field access) IR nodes evaluation and serialization [#173](https://github.com/ergoplatform/sigma-rust/pull/173)

## [0.4.3] - 2021-01-15

### Added 
- `SType::STuple()` and `Value::Tup()` types to store tuples. Implemented serialization, conversion between Rust types and `Constant`(`Value`, `SType`) [#166](https://github.com/ergoplatform/sigma-rust/pull/166);
- `EQ(==)`, `NEQ(!=)` implementation [#166](https://github.com/ergoplatform/sigma-rust/pull/166);

## [0.4.2] - 2020-12-21

### Added 

- Interpreter: Box.Rx properties (get register value), OptionGet [#163](https://github.com/ergoplatform/sigma-rust/pull/163);
- Interpreter: added global vars (`INPUTS`, `OUTPUTS`, `SELF`, `HEIGHT`), `Context` properties (`dataInputs`) [#155](https://github.com/ergoplatform/sigma-rust/pull/155);
- Explorer API v1 format parsing for box.additionalRegisters [#161](https://github.com/ergoplatform/sigma-rust/pull/161);

## [0.4.1] - 2020-11-19

### Added 

- Support for parsing ErgoBox transaction id from `txId` JSON field name;

## [0.4.0] - 2020-11-19

### Added

- Support for parsing ErgoBox id also from "id" JSON field name [#134](https://github.com/ergoplatform/sigma-rust/pull/134)
- Address::p2pk_from_pk_bytes to make an Address from serialized PK [#136](https://github.com/ergoplatform/sigma-rust/pull/136)
- Address::from_str to parse an Address without checking the network prefix [#136](https://github.com/ergoplatform/sigma-rust/pull/136)
- Address::recreate_from_ergo_tree to re-create the address from ErgoTree (built from the address) [#146](https://github.com/ergoplatform/sigma-rust/pull/146)
- NetworkAddress to store Address + NetworkPrefix [#146](https://github.com/ergoplatform/sigma-rust/pull/144)


### Changed

- Move and changed visibility of various modules(input, data_input, prover_result, etc.) [#135](https://github.com/ergoplatform/sigma-rust/pull/135)
- Add Context parameter to Prover::prove, Verifier::verify [#139](https://github.com/ergoplatform/sigma-rust/pull/139)
- Move all transaction-related parameters into TransactionContext parameter in Wallet::sign_transaction [#139](https://github.com/ergoplatform/sigma-rust/pull/139)
- Move Constant export from crate root to constant module (ast::constant) and made eval module private [#142](https://github.com/ergoplatform/sigma-rust/pull/142)
- Make SType public [#142](https://github.com/ergoplatform/sigma-rust/pull/142)

## [0.3.0] - 2020-11-04

### Added

- Add value extraction API for Constant (e.g i64::try_extract_from(constant))  [#111](https://github.com/ergoplatform/sigma-rust/pull/111).
- Implement From<BoxId> for DataInput [#113](https://github.com/ergoplatform/sigma-rust/pull/113).
- Add data inputs to TxBuilder [#115](https://github.com/ergoplatform/sigma-rust/pull/115).
- Read/Write register values in ErgoBox, ErgoBoxCandidate [#116](https://github.com/ergoplatform/sigma-rust/pull/116).
- Add tokens support in TxBuilder and ErgoBoxCandidateBuilder [#118](https://github.com/ergoplatform/sigma-rust/pull/118).
- Implement JSON encoding/decoding for UnsignedTransaction [#123](https://github.com/ergoplatform/sigma-rust/pull/123).
- Add TxBuilder::estimate_tx_size_bytes() to get estimated serialized transaction size in bytes after signing (assuming P2PK box spending); tx_builder::SUGGESTED_TX_FEE constant with "default" current tx fee used lately (1100000 nanoERGs); [#128](https://github.com/ergoplatform/sigma-rust/pull/128).
- Add checks when minting token for minting token exclusivity and registers overwrite [#129](https://github.com/ergoplatform/sigma-rust/pull/129).
- Add transaction validity checks in TxBuilder [#130](https://github.com/ergoplatform/sigma-rust/pull/130).
- Use TokenAmount instead of u64 in sum_tokens*() [#130](https://github.com/ergoplatform/sigma-rust/pull/130).
- Add TokenAmount::checked*() ops [#130](https://github.com/ergoplatform/sigma-rust/pull/130).
- Add I64::as_num() in WASM bindings [#130](https://github.com/ergoplatform/sigma-rust/pull/130)
 

### Changed

- box_id, box_value and register modules made private in ergo_box module and all types are re-exported from ergo_box module itself [#131](https://github.com/ergoplatform/sigma-rust/pull/131).


## [0.2.0] - 2020-10-06

### Added

- Binary serialization;
- JSON serialization;
- Box, Transaction building;
- Transaction signing (P2PK only);
- ErgoTree constant values conversion.

<!-- next-url -->
[Unreleased]: https://github.com/ergoplatform/sigma-rust/compare/ergo-lib-v0.13.1...HEAD
[0.13.1]: https://github.com/ergoplatform/sigma-rust/compare/ergo-lib-v0.13.0...ergo-lib-v0.13.1
[0.13.0]: https://github.com/ergoplatform/sigma-rust/compare/ergo-lib-v0.12.0...ergo-lib-v0.13.0
[0.12.0]: https://github.com/ergoplatform/sigma-rust/compare/ergo-lib-v0.11.0...ergo-lib-v0.12.0
[0.11.0]: https://github.com/ergoplatform/sigma-rust/compare/ergo-lib-v0.10.0...ergo-lib-v0.11.0
[0.10.0]: https://github.com/ergoplatform/sigma-rust/compare/ergo-lib-v0.9.0...ergo-lib-v0.10.0
[0.9.0]: https://github.com/ergoplatform/sigma-rust/compare/ergo-lib-v0.8.0...ergo-lib-v0.9.0
[0.8.0]: https://github.com/ergoplatform/sigma-rust/compare/ergo-lib-v0.7.0...ergo-lib-v0.8.0
[0.7.0]: https://github.com/ergoplatform/sigma-rust/compare/ergo-lib-v0.5.1...ergo-lib-v0.7.0
[0.5.1]: https://github.com/ergoplatform/sigma-rust/compare/ergo-lib-v0.5.0...ergo-lib-v0.5.1
[0.5.0]: https://github.com/ergoplatform/sigma-rust/compare/ergo-lib-v0.4.4...ergo-lib-v0.5.0
[0.4.4]: https://github.com/ergoplatform/sigma-rust/compare/ergo-lib-v0.4.3...ergo-lib-v0.4.4
[0.4.3]: https://github.com/ergoplatform/sigma-rust/compare/ergo-lib-v0.4.2...ergo-lib-v0.4.3
[0.4.2]: https://github.com/ergoplatform/sigma-rust/compare/ergo-lib-v0.4.1...ergo-lib-v0.4.2
[0.4.1]: https://github.com/ergoplatform/sigma-rust/compare/ergo-lib-v0.4.0...ergo-lib-v0.4.1
[0.4.0]: https://github.com/ergoplatform/sigma-rust/compare/ergo-lib-v0.3.0...ergo-lib-v0.4.0
[0.3.0]: https://github.com/ergoplatform/sigma-rust/compare/v0.2.0...ergo-lib-v0.3.0
[0.2.0]: https://github.com/ergoplatform/sigma-rust/compare/v0.1.0...v0.2.0        <|MERGE_RESOLUTION|>--- conflicted
+++ resolved
@@ -6,11 +6,10 @@
 
 <!-- next-header -->
 ## [Unreleased] - ReleaseDate
-<<<<<<< HEAD
 
 ### Added 
 - AND, OR conjecture support in sigma protocol [#226](https://github.com/ergoplatform/sigma-rust/pull/226);
-=======
+
 ## [0.13.1] - 2021-05-28
 
 ### Fixed 
@@ -23,7 +22,6 @@
 
 ### Changed 
 - encode/decode `UnsignedTransaction` without `id` and using `ErgoBoxCandidate` for `outputs` instead of `ErgoBox` [#275](https://github.com/ergoplatform/sigma-rust/pull/275); 
->>>>>>> 77ac37ac
 
 ## [0.12.0] - 2021-05-20
 
