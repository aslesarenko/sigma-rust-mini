use ergotree_ir::mir::expr::Expr;
use ergotree_ir::mir::value::Value;

use super::Env;
use super::EvalContext;
use super::EvalError;
use super::Evaluable;

impl Evaluable for Expr {
    fn eval(&self, env: &Env, ctx: &mut EvalContext) -> Result<Value, EvalError> {
        ctx.cost_accum.add_cost_of(self)?;
        match self {
            Expr::Const(c) => Ok(c.v.clone()),
            Expr::CalcBlake2b256(op) => op.eval(env, ctx),
            Expr::Fold(op) => op.eval(env, ctx),
            Expr::ExtractRegisterAs(op) => op.eval(env, ctx),
            Expr::GlobalVars(op) => op.eval(env, ctx),
            Expr::MethodCall(op) => op.eval(env, ctx),
            Expr::ProperyCall(op) => op.eval(env, ctx),
            Expr::BinOp(op) => op.eval(env, ctx),
            Expr::Context => Ok(Value::Context),
            Expr::OptionGet(v) => v.eval(env, ctx),
            Expr::Apply(op) => op.eval(env, ctx),
            Expr::FuncValue(op) => op.eval(env, ctx),
            Expr::ValUse(op) => op.eval(env, ctx),
            Expr::BlockValue(op) => op.eval(env, ctx),
            Expr::SelectField(op) => op.eval(env, ctx),
            Expr::ExtractAmount(op) => op.eval(env, ctx),
            Expr::ConstPlaceholder(_) => panic!("ConstPlaceholder cannot be evaluated"),
            Expr::Collection(op) => op.eval(env, ctx),
            Expr::ValDef(_) => panic!("ValDef is evaluated in BlockValue"),
            Expr::And(op) => op.eval(env, ctx),
            Expr::Or(op) => op.eval(env, ctx),
            Expr::LogicalNot(op) => op.eval(env, ctx),
            Expr::Map(op) => op.eval(env, ctx),
            Expr::Filter(op) => op.eval(env, ctx),
            Expr::BoolToSigmaProp(op) => op.eval(env, ctx),
            Expr::Upcast(op) => op.eval(env, ctx),
            Expr::If(op) => op.eval(env, ctx),
            Expr::ByIndex(op) => op.eval(env, ctx),
            Expr::ExtractScriptBytes(op) => op.eval(env, ctx),
            Expr::SizeOf(op) => op.eval(env, ctx),
            Expr::CreateProveDlog(op) => op.eval(env, ctx),
            Expr::ExtractCreationInfo(op) => op.eval(env, ctx),
            Expr::Exists(op) => op.eval(env, ctx),
            Expr::ExtractId(op) => op.eval(env, ctx),
            Expr::SigmaPropBytes(op) => op.eval(env, ctx),
            Expr::OptionIsDefined(op) => op.eval(env, ctx),
            Expr::OptionGetOrElse(op) => op.eval(env, ctx),
            Expr::Negation(op) => op.eval(env, ctx),
            Expr::ForAll(op) => op.eval(env, ctx),
            Expr::Tuple(op) => op.eval(env, ctx),
<<<<<<< HEAD
            Expr::SigmaAnd(op) => op.eval(env, ctx),
            Expr::SigmaOr(op) => op.eval(env, ctx),
=======
            Expr::DecodePoint(op) => op.eval(env, ctx),
            Expr::SigmaAnd(_) => todo!(),
            Expr::SigmaOr(_) => todo!(),
>>>>>>> 4c269ab6
        }
    }
}<|MERGE_RESOLUTION|>--- conflicted
+++ resolved
@@ -50,14 +50,9 @@
             Expr::Negation(op) => op.eval(env, ctx),
             Expr::ForAll(op) => op.eval(env, ctx),
             Expr::Tuple(op) => op.eval(env, ctx),
-<<<<<<< HEAD
+            Expr::DecodePoint(op) => op.eval(env, ctx),
             Expr::SigmaAnd(op) => op.eval(env, ctx),
             Expr::SigmaOr(op) => op.eval(env, ctx),
-=======
-            Expr::DecodePoint(op) => op.eval(env, ctx),
-            Expr::SigmaAnd(_) => todo!(),
-            Expr::SigmaOr(_) => todo!(),
->>>>>>> 4c269ab6
         }
     }
 }