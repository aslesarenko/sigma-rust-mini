//! Sigma protocols

#![deny(clippy::unwrap_used)]

pub mod private_input;
pub mod prover;
pub mod verifier;

mod challenge;
mod crypto_utils;
mod dht_protocol;
pub mod dlog_protocol;
mod fiat_shamir;
<<<<<<< HEAD
pub mod proof_tree;
pub mod sig_serializer;
pub mod unchecked_tree;
pub mod unproven_tree;
=======
mod gf2_192;
mod gf2_192poly;
mod proof_tree;
mod sig_serializer;
mod unchecked_tree;
mod unproven_tree;
>>>>>>> 59812a0d

use ergotree_ir::sigma_protocol::sigma_boolean::SigmaBoolean;
use k256::Scalar;

use dlog_protocol::FirstDlogProverMessage;
use std::convert::TryInto;
use unchecked_tree::UncheckedTree;
use unproven_tree::{UnprovenLeaf, UnprovenSchnorr};

use self::challenge::Challenge;
use self::dht_protocol::FirstDhTupleProverMessage;
use self::unchecked_tree::UncheckedSchnorr;

use derive_more::From;
use derive_more::TryInto;

/** The message sent by a prover to its associated verifier as part of a sigma protocol interaction. */
pub trait ProverMessage {
    /// serialized message
    fn bytes(&self) -> Vec<u8>;
}

/** First message from the prover (message `a` of `SigmaProtocol`)*/
#[derive(PartialEq, Debug, Clone, From, TryInto)]
pub enum FirstProverMessage {
    /// Discrete log
    FirstDlogProverMessage(FirstDlogProverMessage),
    /// DH tupl
    FirstDhtProverMessage(FirstDhTupleProverMessage),
}

impl ProverMessage for FirstProverMessage {
    fn bytes(&self) -> Vec<u8> {
        match self {
            FirstProverMessage::FirstDlogProverMessage(fdpm) => fdpm.bytes(),
            FirstProverMessage::FirstDhtProverMessage(fdhtpm) => fdhtpm.bytes(),
        }
    }
}

/** Size of the binary representation of any group element (2 ^ groupSizeBits == <number of elements in a group>) */
pub(crate) const GROUP_SIZE_BITS: usize = 256;
/** Number of bytes to represent any group element as byte array */
pub(crate) const GROUP_SIZE: usize = GROUP_SIZE_BITS / 8;

/// Byte array of Group size (32 bytes)
#[derive(PartialEq, Eq, Debug, Clone)]
pub(crate) struct GroupSizedBytes(pub(crate) Box<[u8; GROUP_SIZE]>);

impl From<GroupSizedBytes> for Scalar {
    fn from(b: GroupSizedBytes) -> Self {
        let sl: &[u8] = b.0.as_ref();
        #[allow(clippy::unwrap_used)]
        // since it's 32 bytes it's safe to unwrap
        Scalar::from_bytes_reduced(sl.try_into().unwrap())
    }
}

impl From<&[u8; GROUP_SIZE]> for GroupSizedBytes {
    fn from(b: &[u8; GROUP_SIZE]) -> Self {
        GroupSizedBytes(Box::new(*b))
    }
}

/** A size of challenge in Sigma protocols, in bits.
 * If this anything but 192, threshold won't work, because we have polynomials over GF(2^192) and no others.
 * We get the challenge by reducing hash function output to proper value.
 */
pub const SOUNDNESS_BITS: usize = 192;
/// A size of challenge in Sigma protocols, in bytes
pub const SOUNDNESS_BYTES: usize = SOUNDNESS_BITS / 8;

#[cfg(test)]
#[cfg(feature = "arbitrary")]
mod tests {
    use super::*;

    #[allow(clippy::assertions_on_constants)]
    #[test]
    fn ensure_soundness_bits() {
        // see SOUNDNESS_BITS doc comment
        assert!(SOUNDNESS_BITS < GROUP_SIZE_BITS);
        // blake2b hash function requirements
        assert!(SOUNDNESS_BYTES * 8 <= 512);
        assert!(SOUNDNESS_BYTES % 8 == 0);
    }
}<|MERGE_RESOLUTION|>--- conflicted
+++ resolved
@@ -11,19 +11,12 @@
 mod dht_protocol;
 pub mod dlog_protocol;
 mod fiat_shamir;
-<<<<<<< HEAD
+mod gf2_192;
+mod gf2_192poly;
 pub mod proof_tree;
 pub mod sig_serializer;
 pub mod unchecked_tree;
 pub mod unproven_tree;
-=======
-mod gf2_192;
-mod gf2_192poly;
-mod proof_tree;
-mod sig_serializer;
-mod unchecked_tree;
-mod unproven_tree;
->>>>>>> 59812a0d
 
 use ergotree_ir::sigma_protocol::sigma_boolean::SigmaBoolean;
 use k256::Scalar;
